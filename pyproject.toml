[build-system]
requires = ["setuptools >= 61.0"]
build-backend = "setuptools.build_meta"

[project]
name = "orcAI"
<<<<<<< HEAD
version = "0.7.0"
=======
version = "0.8.0"
>>>>>>> 63822869
authors = [
    { name = "Chérine Baumgartner", email = "cherine.baumgartner@env.ethz.ch" },
    { name = "Sebastian Bonhoeffer", email = "sebastian.bonhoeffer@env.ethz.ch" },
    { name = "Nicholas Ochsner", email = "nicolas.ochsner@env.ethz.ch" },
    { name = "Daniel Angst", email = "daniel.angst@env.ethz.ch" },
]
description = "A software package to detect acoustic signals in spectrograms generated from audio recordings" #TODO: add ref to paper
keywords = [
    "Bioaccoustics",
    "Orca",
    "classification",
]
readme = "README.md"
requires-python = "~=3.11"
license = { text = "CC-BY-SA-4.0" }
dependencies = [
    "zarr<3",
    "numpy<3",
    "pandas<3",
    "tensorrt; platform_system!='Darwin'",
    "tensorflow[and-cuda]<3; platform_system!='Darwin'",
    "tensorflow<3; platform_system=='Darwin'",
    "tensorflow-metal; platform_system=='Darwin'",
    "keras_tuner<2",
    "keras<4",
    "librosa",
    "psutil<8",
    "rich-click<2",
    "humanize<5",
    "tqdm>=4.42.0, <5",
]
[project.optional-dependencies]
dev = ["ipython", "black"]

[project.urls]
Repository = "https://gitlab.ethz.ch/tb/orcai"

[project.scripts]
orcai = "orcAI.cli:cli"

[tool.setuptools.package-data]
"orcAI.defaults" = ["*.json"]
"orcAI.models" = ["*.*", "*/*.*"]<|MERGE_RESOLUTION|>--- conflicted
+++ resolved
@@ -4,11 +4,7 @@
 
 [project]
 name = "orcAI"
-<<<<<<< HEAD
-version = "0.7.0"
-=======
 version = "0.8.0"
->>>>>>> 63822869
 authors = [
     { name = "Chérine Baumgartner", email = "cherine.baumgartner@env.ethz.ch" },
     { name = "Sebastian Bonhoeffer", email = "sebastian.bonhoeffer@env.ethz.ch" },
