import os

<<<<<<< HEAD
__version__ = "0.13.1dev1"
=======
__version__ = "0.13.2"
>>>>>>> c1bf94c7

os.environ["KERAS_BACKEND"] = "tensorflow"
os.environ["TF_CPP_MIN_LOG_LEVEL"] = "3"<|MERGE_RESOLUTION|>--- conflicted
+++ resolved
@@ -1,10 +1,6 @@
 import os
 
-<<<<<<< HEAD
-__version__ = "0.13.1dev1"
-=======
-__version__ = "0.13.2"
->>>>>>> c1bf94c7
+__version__ = "0.13.2dev1"
 
 os.environ["KERAS_BACKEND"] = "tensorflow"
 os.environ["TF_CPP_MIN_LOG_LEVEL"] = "3"