--- conflicted
+++ resolved
@@ -369,12 +369,6 @@
     msgr.info(
         f"time for prediction and preparing annotation file: {time.time()-start_time:.2f}"
     )
-<<<<<<< HEAD
-    # TODO: sort by start time, np.around
-    if output_file is not None:
-        predicted_labels[["start", "stop", "label"]].to_csv(
-            output_file, sep="\t", index=False
-=======
 
     if call_duration_limits is not None:
         predicted_labels = filter_predictions(
@@ -383,7 +377,6 @@
             call_duration_limits=call_duration_limits,
             label_suffix=label_suffix,
             msgr=msgr,
->>>>>>> ce69ecd1
         )
 
     if output_path is not None:
